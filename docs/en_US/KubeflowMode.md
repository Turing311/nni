--- conflicted
+++ resolved
@@ -217,11 +217,7 @@
 Once a trial job is completed, you can go to NNI WebUI's overview page (like http://localhost:8080/oview) to check trial's information.
 
 ## version check
-<<<<<<< HEAD
+
 NNI support version check feature in since version 0.6, [refer](PaiMode.md)
-=======
->>>>>>> a373dbcb
-
-NNI support version check feature in since version 0.6, [refer](PaiMode.md)
 
 Any problems when using NNI in Kubeflow mode, please create issues on [NNI Github repo](https://github.com/Microsoft/nni).