# WebUI

## View summary page

Click the tab "Overview".

* See the experiment trial profile and search space message.
* Support to download the experiment result.
* Support to export nni-manager and dispatcher log file.
* If you have any question, you can click "Feedback" to report it.
<<<<<<< HEAD
=======
* If your experiment have more than 1000 trials, you can change the refresh interval on here.
>>>>>>> a373dbcb

![](../img/webui-img/over1.png)
* See good performance trials.

![](../img/webui-img/over2.png)

## View job default metric

Click the tab "Default Metric" to see the point graph of all trials. Hover to see its specific default metric and search space message.

![](../img/accuracy.png)

## View hyper parameter

Click the tab "Hyper Parameter" to see the parallel graph.

* You can select the percentage to see top trials.
* Choose two axis to swap its positions

![](../img/hyperPara.png)

## View Trial Duration

Click the tab "Trial Duration" to see the bar graph.

![](../img/trial_duration.png)

## View Trial Intermediate Result Graph

Click the tab "Intermediate Result" to see the lines graph.

![](../img/webui-img/trials_intermeidate.png)

The graph has a filter function. You can open the filter button. And then enter your focus point
in the scape input. Simultaneously, intermediate result inputs can limit the intermediate's range.

![](../img/webui-img/filter_intermediate.png)

## View trials status

Click the tab "Trials Detail" to see the status of the all trials. Specifically:

* Trial detail: trial's id, trial's duration, start time, end time, status, accuracy and search space file.

![](../img/webui-img/detail-local.png)

* The button named "Add column" can select which column to show in the table. If you run an experiment that final result is dict, you can see other keys in the table.

![](../img/webui-img/addColumn.png)

<<<<<<< HEAD
=======
* If you want to compare some trials, you can select them and then click "Compare" to see the results.

![](../img/webui-img/compare.png)

>>>>>>> a373dbcb
* You can use the button named "Copy as python" to copy trial's parameters.

![](../img/webui-img/copyParameter.png)

* If you run on OpenPAI or Kubeflow platform, you can also see the hdfsLog.

![](../img/webui-img/detail-pai.png)


* Kill: you can kill a job that status is running.
* Support to search for a specific trial.
* Intermediate Result Graph: you can see default and other keys in this graph.

![](../img/webui-img/intermediate.png)<|MERGE_RESOLUTION|>--- conflicted
+++ resolved
@@ -8,10 +8,7 @@
 * Support to download the experiment result.
 * Support to export nni-manager and dispatcher log file.
 * If you have any question, you can click "Feedback" to report it.
-<<<<<<< HEAD
-=======
 * If your experiment have more than 1000 trials, you can change the refresh interval on here.
->>>>>>> a373dbcb
 
 ![](../img/webui-img/over1.png)
 * See good performance trials.
@@ -62,13 +59,10 @@
 
 ![](../img/webui-img/addColumn.png)
 
-<<<<<<< HEAD
-=======
 * If you want to compare some trials, you can select them and then click "Compare" to see the results.
 
 ![](../img/webui-img/compare.png)
 
->>>>>>> a373dbcb
 * You can use the button named "Copy as python" to copy trial's parameters.
 
 ![](../img/webui-img/copyParameter.png)
