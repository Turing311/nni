# Copyright (c) Microsoft Corporation. All rights reserved.
#
# MIT License
#
# Permission is hereby granted, free of charge, to any person obtaining a copy of this software and
# associated documentation files (the "Software"), to deal in the Software without restriction,
# including without limitation the rights to use, copy, modify, merge, publish, distribute,
# sublicense, and/or sell copies of the Software, and to permit persons to whom the Software is
# furnished to do so, subject to the following conditions:
#
# The above copyright notice and this permission notice shall be included in all copies or
# substantial portions of the Software.
#
# THE SOFTWARE IS PROVIDED *AS IS*, WITHOUT WARRANTY OF ANY KIND, EXPRESS OR IMPLIED, INCLUDING BUT
# NOT LIMITED TO THE WARRANTIES OF MERCHANTABILITY, FITNESS FOR A PARTICULAR PURPOSE AND
# NONINFRINGEMENT. IN NO EVENT SHALL THE AUTHORS OR COPYRIGHT HOLDERS BE LIABLE FOR ANY CLAIM,
# DAMAGES OR OTHER LIABILITY, WHETHER IN AN ACTION OF CONTRACT, TORT OR OTHERWISE, ARISING FROM, OUT
# OF OR IN CONNECTION WITH THE SOFTWARE OR THE USE OR OTHER DEALINGS IN THE SOFTWARE.
# ==================================================================================================


import os
import sys
import shutil
import json

from . import code_generator
from . import search_space_generator
from . import specific_code_generator


__all__ = ['generate_search_space', 'expand_annotations']

slash = '/'
if sys.platform == "win32":
    slash = '\\'

def generate_search_space(code_dir):
    """Generate search space from Python source code.
    Return a serializable search space object.
    code_dir: directory path of source files (str)
    """
    search_space = {}

    if code_dir.endswith(slash):
        code_dir = code_dir[:-1]

    for subdir, _, files in os.walk(code_dir):
        # generate module name from path
        if subdir == code_dir:
            package = ''
        else:
            assert subdir.startswith(code_dir + slash), subdir
            prefix_len = len(code_dir) + 1
            package = subdir[prefix_len:].replace(slash, '.') + '.'

        for file_name in files:
            if file_name.endswith('.py'):
                path = os.path.join(subdir, file_name)
                module = package + file_name[:-3]
                search_space.update(_generate_file_search_space(path, module))

    return search_space

def _generate_file_search_space(path, module):
    with open(path) as src:
        try:
            search_space, code = search_space_generator.generate(module, src.read())
        except Exception as exc:  # pylint: disable=broad-except
            if exc.args:
                raise RuntimeError(path + ' ' + '\n'.join(exc.args))
            else:
                raise RuntimeError('Failed to generate search space for %s: %r' % (path, exc))
    with open(path, 'w') as dst:
        dst.write(code)
    return search_space


<<<<<<< HEAD
def expand_annotations(src_dir, dst_dir, exp_id='', trial_id=''):
=======
def expand_annotations(src_dir, dst_dir, exp_id='', trial_id='', nas_mode=None):
>>>>>>> a373dbcb
    """Expand annotations in user code.
    Return dst_dir if annotation detected; return src_dir if not.
    src_dir: directory path of user code (str)
    dst_dir: directory to place generated files (str)
    nas_mode: the mode of NAS given that NAS interface is used
    """
    if src_dir[-1] == slash:
        src_dir = src_dir[:-1]

    if dst_dir[-1] == slash:
        dst_dir = dst_dir[:-1]

    annotated = False

    for src_subdir, dirs, files in os.walk(src_dir):
        assert src_subdir.startswith(src_dir)
        dst_subdir = src_subdir.replace(src_dir, dst_dir, 1)
        os.makedirs(dst_subdir, exist_ok=True)

        # generate module name from path
        if src_subdir == src_dir:
            package = ''
        else:
            assert src_subdir.startswith(src_dir + slash), src_subdir
            prefix_len = len(src_dir) + 1
            package = src_subdir[prefix_len:].replace(slash, '.') + '.'

        for file_name in files:
            src_path = os.path.join(src_subdir, file_name)
            dst_path = os.path.join(dst_subdir, file_name)
            if file_name.endswith('.py'):
                if trial_id == '':
<<<<<<< HEAD
                    annotated |= _expand_file_annotations(src_path, dst_path)
=======
                    annotated |= _expand_file_annotations(src_path, dst_path, nas_mode)
>>>>>>> a373dbcb
                else:
                    module = package + file_name[:-3]
                    annotated |= _generate_specific_file(src_path, dst_path, exp_id, trial_id, module)
            else:
                shutil.copyfile(src_path, dst_path)

        for dir_name in dirs:
            os.makedirs(os.path.join(dst_subdir, dir_name), exist_ok=True)

    return dst_dir if annotated else src_dir

def _expand_file_annotations(src_path, dst_path, nas_mode):
    with open(src_path) as src, open(dst_path, 'w') as dst:
        try:
            annotated_code = code_generator.parse(src.read(), nas_mode)
            if annotated_code is None:
                shutil.copyfile(src_path, dst_path)
                return False
            dst.write(annotated_code)
            return True

        except Exception as exc:  # pylint: disable=broad-except
            if exc.args:
                raise RuntimeError(src_path + ' ' + '\n'.join(str(arg) for arg in exc.args))
            else:
                raise RuntimeError('Failed to expand annotations for %s: %r' % (src_path, exc))

def _generate_specific_file(src_path, dst_path, exp_id, trial_id, module):
    with open(src_path) as src, open(dst_path, 'w') as dst:
        try:
            with open(os.path.expanduser('~/nni/experiments/%s/trials/%s/parameter.cfg'%(exp_id, trial_id))) as fd:
                para_cfg = json.load(fd)
            annotated_code = specific_code_generator.parse(src.read(), para_cfg["parameters"], module)
            if annotated_code is None:
                shutil.copyfile(src_path, dst_path)
                return False
            dst.write(annotated_code)
            return True

        except Exception as exc:  # pylint: disable=broad-except
            if exc.args:
                raise RuntimeError(src_path + ' ' + '\n'.join(str(arg) for arg in exc.args))
            else:
                raise RuntimeError('Failed to expand annotations for %s: %r' % (src_path, exc))
<<<<<<< HEAD

def _generate_specific_file(src_path, dst_path, exp_id, trial_id, module):
    with open(src_path) as src, open(dst_path, 'w') as dst:
        try:
            with open(os.path.expanduser('~/nni/experiments/%s/trials/%s/parameter.cfg'%(exp_id, trial_id))) as fd:
                para_cfg = json.load(fd)
            annotated_code = specific_code_generator.parse(src.read(), para_cfg["parameters"], module)
            if annotated_code is None:
                shutil.copyfile(src_path, dst_path)
                return False
            dst.write(annotated_code)
            return True

        except Exception as exc:  # pylint: disable=broad-except
            if exc.args:
                raise RuntimeError(src_path + ' ' + '\n'.join(str(arg) for arg in exc.args))
            else:
                raise RuntimeError('Failed to expand annotations for %s: %r' % (src_path, exc))
=======
>>>>>>> a373dbcb
<|MERGE_RESOLUTION|>--- conflicted
+++ resolved
@@ -76,11 +76,7 @@
     return search_space
 
 
-<<<<<<< HEAD
-def expand_annotations(src_dir, dst_dir, exp_id='', trial_id=''):
-=======
 def expand_annotations(src_dir, dst_dir, exp_id='', trial_id='', nas_mode=None):
->>>>>>> a373dbcb
     """Expand annotations in user code.
     Return dst_dir if annotation detected; return src_dir if not.
     src_dir: directory path of user code (str)
@@ -113,11 +109,7 @@
             dst_path = os.path.join(dst_subdir, file_name)
             if file_name.endswith('.py'):
                 if trial_id == '':
-<<<<<<< HEAD
-                    annotated |= _expand_file_annotations(src_path, dst_path)
-=======
                     annotated |= _expand_file_annotations(src_path, dst_path, nas_mode)
->>>>>>> a373dbcb
                 else:
                     module = package + file_name[:-3]
                     annotated |= _generate_specific_file(src_path, dst_path, exp_id, trial_id, module)
@@ -162,24 +154,3 @@
                 raise RuntimeError(src_path + ' ' + '\n'.join(str(arg) for arg in exc.args))
             else:
                 raise RuntimeError('Failed to expand annotations for %s: %r' % (src_path, exc))
-<<<<<<< HEAD
-
-def _generate_specific_file(src_path, dst_path, exp_id, trial_id, module):
-    with open(src_path) as src, open(dst_path, 'w') as dst:
-        try:
-            with open(os.path.expanduser('~/nni/experiments/%s/trials/%s/parameter.cfg'%(exp_id, trial_id))) as fd:
-                para_cfg = json.load(fd)
-            annotated_code = specific_code_generator.parse(src.read(), para_cfg["parameters"], module)
-            if annotated_code is None:
-                shutil.copyfile(src_path, dst_path)
-                return False
-            dst.write(annotated_code)
-            return True
-
-        except Exception as exc:  # pylint: disable=broad-except
-            if exc.args:
-                raise RuntimeError(src_path + ' ' + '\n'.join(str(arg) for arg in exc.args))
-            else:
-                raise RuntimeError('Failed to expand annotations for %s: %r' % (src_path, exc))
-=======
->>>>>>> a373dbcb
