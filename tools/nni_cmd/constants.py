# Copyright (c) Microsoft Corporation
# All rights reserved.
#
# MIT License
#
# Permission is hereby granted, free of charge,
# to any person obtaining a copy of this software and associated
# documentation files (the "Software"), to deal in the Software without restriction,
# including without limitation the rights to use, copy, modify, merge, publish,
# distribute, sublicense, and/or sell copies of the Software, and
# to permit persons to whom the Software is furnished to do so, subject to the following conditions:
# The above copyright notice and this permission notice shall be included
# in all copies or substantial portions of the Software.
#
# THE SOFTWARE IS PROVIDED *AS IS*, WITHOUT WARRANTY OF ANY KIND, EXPRESS OR IMPLIED, INCLUDING
# BUT NOT LIMITED TO THE WARRANTIES OF MERCHANTABILITY, FITNESS FOR A PARTICULAR PURPOSE AND
# NONINFRINGEMENT. IN NO EVENT SHALL THE AUTHORS OR COPYRIGHT HOLDERS BE LIABLE FOR ANY CLAIM,
# DAMAGES OR OTHER LIABILITY, WHETHER IN AN ACTION OF CONTRACT, TORT OR OTHERWISE, ARISING FROM,
# OUT OF OR IN CONNECTION WITH THE SOFTWARE OR THE USE OR OTHER DEALINGS IN THE SOFTWARE.

import os
from colorama import Fore

NNICTL_HOME_DIR = os.path.join(os.path.expanduser('~'), '.local',  'nnictl')

ERROR_INFO = 'ERROR: %s'

NORMAL_INFO = 'INFO: %s'

WARNING_INFO = 'WARNING: %s'

DEFAULT_REST_PORT = 8080

REST_TIME_OUT = 20

EXPERIMENT_SUCCESS_INFO = Fore.GREEN + 'Successfully started experiment!\n' + Fore.RESET + \
                          '-----------------------------------------------------------------------\n' \
                          'The experiment id is %s\n'\
                          'The Web UI urls are: %s\n' \
                          '-----------------------------------------------------------------------\n\n' \
                          'You can use these commands to get more information about the experiment\n' \
                          '-----------------------------------------------------------------------\n' \
                          '         commands                       description\n' \
                          '1. nnictl experiment show        show the information of experiments\n' \
                          '2. nnictl trial ls               list all of trial jobs\n' \
                          '3. nnictl top                    monitor the status of running experiments\n' \
                          '4. nnictl log stderr             show stderr log content\n' \
                          '5. nnictl log stdout             show stdout log content\n' \
                          '6. nnictl stop                   stop an experiment\n' \
                          '7. nnictl trial kill             kill a trial job by id\n' \
                          '8. nnictl --help                 get help information about nnictl\n' \
                          '-----------------------------------------------------------------------\n' \

LOG_HEADER = '-----------------------------------------------------------------------\n' \
             '                Experiment start time %s\n' \
             '-----------------------------------------------------------------------\n'

EXPERIMENT_START_FAILED_INFO = 'There is an experiment running in the port %d, please stop it first or set another port!\n' \
                               'You could use \'nnictl stop --port [PORT]\' command to stop an experiment!\nOr you could use \'nnictl create --config [CONFIG_PATH] --port [PORT]\' to set port!\n'

EXPERIMENT_INFORMATION_FORMAT = '----------------------------------------------------------------------------------------\n' \
                     '                Experiment information\n' \
                     '%s\n' \
                     '----------------------------------------------------------------------------------------\n'

EXPERIMENT_DETAIL_FORMAT = 'Id: %s    Status: %s    Port: %s    Platform: %s    StartTime: %s    EndTime: %s    \n'

EXPERIMENT_MONITOR_INFO = 'Id: %s    Status: %s    Port: %s    Platform: %s    \n' \
                          'StartTime: %s    Duration: %s'

TRIAL_MONITOR_HEAD = '-------------------------------------------------------------------------------------\n' + \
                    '%-15s %-25s %-25s %-15s \n' % ('trialId', 'startTime', 'endTime', 'status') + \
                     '-------------------------------------------------------------------------------------'

TRIAL_MONITOR_CONTENT = '%-15s %-25s %-25s %-15s'

TRIAL_MONITOR_TAIL = '-------------------------------------------------------------------------------------\n\n\n'

PACKAGE_REQUIREMENTS = {
    'SMAC': 'smac_tuner',
    'BOHB': 'bohb_advisor'
}

<<<<<<< HEAD
COLOR_RED_FORMAT = Fore.RED + '%s'

COLOR_GREEN_FORMAT = Fore.GREEN + '%s'

COLOR_YELLOW_FORMAT = Fore.YELLOW + '%s'
=======
TUNERS_SUPPORTING_IMPORT_DATA = {
    'TPE',
    'Anneal',
    'GridSearch',
    'MetisTuner',
    'BOHB'
}

TUNERS_NO_NEED_TO_IMPORT_DATA = {
    'Random',
    'Batch_tuner',
    'Hyperband'
}

COLOR_RED_FORMAT = Fore.RED + '%s'

COLOR_GREEN_FORMAT = Fore.GREEN + '%s'

COLOR_YELLOW_FORMAT = Fore.YELLOW + '%s'

SCHEMA_TYPE_ERROR = '%s should be %s type!'

SCHEMA_RANGE_ERROR = '%s should be in range of %s!'

SCHEMA_PATH_ERROR = '%s path not exist!'
>>>>>>> c7cc8db3
<|MERGE_RESOLUTION|>--- conflicted
+++ resolved
@@ -81,13 +81,6 @@
     'BOHB': 'bohb_advisor'
 }
 
-<<<<<<< HEAD
-COLOR_RED_FORMAT = Fore.RED + '%s'
-
-COLOR_GREEN_FORMAT = Fore.GREEN + '%s'
-
-COLOR_YELLOW_FORMAT = Fore.YELLOW + '%s'
-=======
 TUNERS_SUPPORTING_IMPORT_DATA = {
     'TPE',
     'Anneal',
@@ -112,5 +105,4 @@
 
 SCHEMA_RANGE_ERROR = '%s should be in range of %s!'
 
-SCHEMA_PATH_ERROR = '%s path not exist!'
->>>>>>> c7cc8db3
+SCHEMA_PATH_ERROR = '%s path not exist!'